--- conflicted
+++ resolved
@@ -28,7 +28,6 @@
                 )
                 df = self.llm_pipeline_service.process_dataframe(telegram_messages)
                 for index, row in df.iterrows():
-<<<<<<< HEAD
                     try:
                         message_to_send = row["hebrew_translation"]
                         message_to_send += f"\nhttps://t.me/{row['channel']}/{row['message_id']}"
@@ -37,12 +36,6 @@
                     except Exception as e:
                         self.logger_service.log.error(e)
                         continue
-=======
-                    message_to_send = row["hebrew_translation"]
-                    await self.telegram_service.send_message_to_channel(message_to_send)
-                    await asyncio.sleep(1)
->>>>>>> e9346ebd
-
             except Exception as e:
                 self.logger_service.log.error(e)
             finally:

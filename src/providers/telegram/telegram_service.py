from typing import List
from beanie import PydanticObjectId
from nest.core import Injectable
from telethon import TelegramClient
from telethon.sessions import StringSession
<<<<<<< HEAD
import pytz
from datetime import datetime, timedelta
from tqdm import tqdm
import re
from pathlib import Path
=======
from telethon.tl.patched import Message
>>>>>>> 8b03d2fa


from src.mongo_config import config  # Import the ODM config
from src.providers.telegram.telegram_document import TelegramMessage
from src.providers.config.config_service import ConfigService
from src.providers.logger.logger_service import Logger
from src.providers.telegram.telegram_model import TelegramSettings, CHANNELS, KEY_WORDS
from src.providers.processors.services.dedup_service import DeduplicationService

<<<<<<< HEAD
=======
CHANNELS = [
    "From_hebron",
    "HebMix",
    "HebronNewss",
    "abn_alkhalil",
    "khalelnews",
    "baninaem24",
    "baninaeim22",
    "moltaqaidna0",
    "dahriyah3",
    "DuraCity",
    "doura2000",
    "z_0halhul",
    "halhul2024",
    "alsamou_alhadth",
    "Alsamo3News",
    "bietommar",
    "S3EERR",
    "saeare",
]

KEY_WORDS = [
    "الظاهرية",
    "دورا",
    "الخليل",
    "حلحول",
    "يطا",
    "مجالس محلية",
    "إذنا",
    "السموع",
    "بيت عوا",
    "بيت أولا",
    "بيت أمر",
    "بني نعيم",
    "دير سامت",
    "خاراس",
    "نوبا",
    "سعير",
    "صوريف",
    "تفوح",
    "ترقوميا",
    "الدوّارة",
    "الطبقة",
    "البقعة",
    "البرج",
    "الحيلة",
    "الكوم",
    "الكرمل",
    "قيلة",
    "أمريش",
    "الصورة",
    "الريحية",
    "الشيوخ",
    "بيت الروش الفوقا",
    "بيت كاحل",
    "بيت عمرة",
    "بيت عنون",
    "جبع",
    "دير العسل الفوقا",
    "زيف",
    "خلة المية",
    "حدب الفوار",
    "حوريس",
    "خربة السيميا",
    "خربة العدسية",
    "خربة كرمة",
    "خربة صفا",
    "خرسا",
    "كريسة الشرقية",
    "قلقاس",
    "رابود",
    "الرماضين",
    "شيوخ العروب",
    "العروب",
    "الفوار",
]

>>>>>>> 8b03d2fa

@Injectable()
class TelegramService:
    ISRAEL_TZ = pytz.timezone("Asia/Jerusalem")
    ABS_PATH = Path(__file__).resolve().parent.parent.parent

    def __init__(
        self,
        config_service: ConfigService,
        logger: Logger,
        dedup_service: DeduplicationService,
        telegram_settings: TelegramSettings = TelegramSettings(),
    ):
        self.config_service = config_service
        self.telegram_settings = telegram_settings
        self.target_channel = self.config_service.get("TARGET_CHANNEL")
        self.logger = logger

        # Load the session string from a secure location or environment variable
        session_string = self.config_service.get("SESSION_STRING")
        api_id = self.config_service.get("API_ID")
        api_hash = self.config_service.get("API_HASH")

        self._client = TelegramClient(
            StringSession(session_string),
            api_id,
            api_hash,
        )
        self.dedup_service = dedup_service

    async def read_messages_from_channel(
        self, channel_username: str, limit: int = 100, interval: int = 5
<<<<<<< HEAD
    ) -> List[TelegramMessage]:
=======
    ) -> list[dict]:
>>>>>>> 8b03d2fa
        """
        Reads messages from a specified Telegram channel within the given time interval.
        Saves the raw messages to MongoDB.
        """
        try:
            self.logger.info(f"Start processing messages from - {channel_username}")
            result = []
            channel = await self._client.get_entity(channel_username)
            messages = await self._client.get_messages(channel, limit=limit)

            current_time = datetime.utcnow().replace(tzinfo=pytz.UTC)
            threshold_time = current_time - timedelta(minutes=interval)

            filtered_messages = [
                m for m in messages if m.date and m.date >= threshold_time
            ]

            for message in filtered_messages:
                try:
<<<<<<< HEAD
=======
                    is_relevant_message = False
                    relevant_keyword = None

                    words = re.findall(r"\b\w+\b", message.message)

                    for keyword in KEY_WORDS:
                        if keyword in words:
                            is_relevant_message = True
                            relevant_keyword = keyword
                            break  # Exit the loop after finding a relevant keyword
                    if not is_relevant_message:
                        continue  # Skip to the next message if not relevant
                    print(
                        f"message-[{message.message}] | relevant_keyword=[{relevant_keyword}]"
                    )
>>>>>>> 8b03d2fa
                    ist_time = message.date.astimezone(self.ISRAEL_TZ)
                    if not message.message:
                        continue
                    telegram_message = TelegramMessage(
                        channel=channel_username,
                        message_id=message.id,
                        timestamp=ist_time,
                        content=message.message,
                        metadata={
                            "sender_id": message.sender_id,
                            "message_type": type(message).__name__,
                        },
<<<<<<< HEAD
                        media=[],
                    )
=======
                        "media": [],
                        "relevant_keywords": relevant_keyword or "",
                    }
>>>>>>> 8b03d2fa

                    # Check for media attachments
                    if message.media:
                        media_type = type(message.media).__name__
                        telegram_message.media.append(
                            {"media_type": media_type, "media_id": message.id}
                        )

                    # Save the raw message to MongoDB
                    await telegram_message.create()

                    result.append(telegram_message)
                except Exception as e:
                    self.logger.log.debug(f"Error processing message: {e}")
                    continue
            self.logger.info(
                f"Finish processing messages from channel - {channel_username}"
            )
            return result
        except Exception as e:
            self.logger.log.error(
                f"Error reading messages from channel {channel_username}: {e}"
            )
            return []

    async def filter_messages_by_keywords(
        self, messages: List[TelegramMessage], keywords: List[str]
    ) -> List[TelegramMessage]:
        """
        Filters messages by keywords, updates them in MongoDB with relevant flags.
        """
        self.logger.info(
            f"Start filtering messages by keywords. Number of initial messages - {len(messages)}"
        )
        for msg in messages:
            is_relevant_message = False
            relevant_keyword = None

            words = re.findall(r"\b\w+\b", msg.content)

            for keyword in KEY_WORDS:
                if keyword in words:
                    is_relevant_message = True
                    relevant_keyword = keyword
                    break  # Exit the loop after finding a relevant keyword
            if not is_relevant_message:
                continue  # Skip to the next message if not relevant

            msg.passed_keyword_filter = is_relevant_message
            msg.relevant_keywords = [relevant_keyword]

            # Update the message in MongoDB
            await msg.save()

        self.logger.info(
            f"Finish filtering messages by keywords. Number of final messages - {len(messages)}"
        )

        return messages

    async def deduplicate_messages(
        self, messages: List[TelegramMessage], similarity_threshold: float = 0.89
    ) -> List[TelegramMessage]:
        """
        Removes duplicates from the messages, updates them in MongoDB.
        """
        self.logger.info(f"Start with removing duplications - {len(messages)}")
        deduped_messages = self.dedup_service.deduplicate_messages(
            messages, similarity_threshold
        )
        deduped_ids = {msg.message_id for msg in deduped_messages}

        for msg in messages:
            msg.passed_deduplication = msg.message_id in deduped_ids
            # Update the message in MongoDB
            await msg.save()

        self.logger.info(
            f"Finish remove duplicate messages. Number of final messages - {len(messages)}"
        )

        return messages

    async def fetch_messages_from_channels(self) -> List[TelegramMessage]:
        """
        Fetches messages from multiple channels, processes them (filters and deduplicates),
        and returns the processed list of messages.
        """
        messages: List[TelegramMessage] = []
        async with self._client:
            for channel in CHANNELS:
                channel_messages = await self.read_messages_from_channel(
                    channel_username=channel,
                    limit=self.telegram_settings.FETCH_LIMIT,
                    interval=self.telegram_settings.MESSAGE_FILTER_INTERVAL_MINUTES,
                )
                messages.extend(channel_messages)

        # Filter messages by keywords
        messages = await self.filter_messages_by_keywords(messages, KEY_WORDS)

<<<<<<< HEAD
        # Deduplicate messages
        messages = await self.deduplicate_messages(messages)
=======
        # remove dedup messages
        dedup_messages = self.dedup_service.deduplicate_messages(
            messages
        )
>>>>>>> 8b03d2fa

        return messages

    async def send_message_to_channel(self, message_text: str) -> bool:
        """
        Sends a message to the specified Telegram channel.
        """
        try:
            async with self._client:
                channel = await self._client.get_entity(self.target_channel)
                await self._client.send_message(channel, message_text)
                self.logger.log.info(f"Message sent to {channel.title}: {message_text}")
            return True
        except Exception as e:
            print(f"Error sending message to channel: {e}")
            return False

    async def disconnect(self):
        """
        Disconnects the Telegram client.
        """
        await self._client.disconnect()<|MERGE_RESOLUTION|>--- conflicted
+++ resolved
@@ -3,15 +3,12 @@
 from nest.core import Injectable
 from telethon import TelegramClient
 from telethon.sessions import StringSession
-<<<<<<< HEAD
 import pytz
 from datetime import datetime, timedelta
 from tqdm import tqdm
 import re
 from pathlib import Path
-=======
 from telethon.tl.patched import Message
->>>>>>> 8b03d2fa
 
 
 from src.mongo_config import config  # Import the ODM config
@@ -21,86 +18,6 @@
 from src.providers.telegram.telegram_model import TelegramSettings, CHANNELS, KEY_WORDS
 from src.providers.processors.services.dedup_service import DeduplicationService
 
-<<<<<<< HEAD
-=======
-CHANNELS = [
-    "From_hebron",
-    "HebMix",
-    "HebronNewss",
-    "abn_alkhalil",
-    "khalelnews",
-    "baninaem24",
-    "baninaeim22",
-    "moltaqaidna0",
-    "dahriyah3",
-    "DuraCity",
-    "doura2000",
-    "z_0halhul",
-    "halhul2024",
-    "alsamou_alhadth",
-    "Alsamo3News",
-    "bietommar",
-    "S3EERR",
-    "saeare",
-]
-
-KEY_WORDS = [
-    "الظاهرية",
-    "دورا",
-    "الخليل",
-    "حلحول",
-    "يطا",
-    "مجالس محلية",
-    "إذنا",
-    "السموع",
-    "بيت عوا",
-    "بيت أولا",
-    "بيت أمر",
-    "بني نعيم",
-    "دير سامت",
-    "خاراس",
-    "نوبا",
-    "سعير",
-    "صوريف",
-    "تفوح",
-    "ترقوميا",
-    "الدوّارة",
-    "الطبقة",
-    "البقعة",
-    "البرج",
-    "الحيلة",
-    "الكوم",
-    "الكرمل",
-    "قيلة",
-    "أمريش",
-    "الصورة",
-    "الريحية",
-    "الشيوخ",
-    "بيت الروش الفوقا",
-    "بيت كاحل",
-    "بيت عمرة",
-    "بيت عنون",
-    "جبع",
-    "دير العسل الفوقا",
-    "زيف",
-    "خلة المية",
-    "حدب الفوار",
-    "حوريس",
-    "خربة السيميا",
-    "خربة العدسية",
-    "خربة كرمة",
-    "خربة صفا",
-    "خرسا",
-    "كريسة الشرقية",
-    "قلقاس",
-    "رابود",
-    "الرماضين",
-    "شيوخ العروب",
-    "العروب",
-    "الفوار",
-]
-
->>>>>>> 8b03d2fa
 
 @Injectable()
 class TelegramService:
@@ -133,11 +50,7 @@
 
     async def read_messages_from_channel(
         self, channel_username: str, limit: int = 100, interval: int = 5
-<<<<<<< HEAD
     ) -> List[TelegramMessage]:
-=======
-    ) -> list[dict]:
->>>>>>> 8b03d2fa
         """
         Reads messages from a specified Telegram channel within the given time interval.
         Saves the raw messages to MongoDB.
@@ -157,24 +70,6 @@
 
             for message in filtered_messages:
                 try:
-<<<<<<< HEAD
-=======
-                    is_relevant_message = False
-                    relevant_keyword = None
-
-                    words = re.findall(r"\b\w+\b", message.message)
-
-                    for keyword in KEY_WORDS:
-                        if keyword in words:
-                            is_relevant_message = True
-                            relevant_keyword = keyword
-                            break  # Exit the loop after finding a relevant keyword
-                    if not is_relevant_message:
-                        continue  # Skip to the next message if not relevant
-                    print(
-                        f"message-[{message.message}] | relevant_keyword=[{relevant_keyword}]"
-                    )
->>>>>>> 8b03d2fa
                     ist_time = message.date.astimezone(self.ISRAEL_TZ)
                     if not message.message:
                         continue
@@ -187,14 +82,8 @@
                             "sender_id": message.sender_id,
                             "message_type": type(message).__name__,
                         },
-<<<<<<< HEAD
                         media=[],
                     )
-=======
-                        "media": [],
-                        "relevant_keywords": relevant_keyword or "",
-                    }
->>>>>>> 8b03d2fa
 
                     # Check for media attachments
                     if message.media:
@@ -296,15 +185,8 @@
         # Filter messages by keywords
         messages = await self.filter_messages_by_keywords(messages, KEY_WORDS)
 
-<<<<<<< HEAD
         # Deduplicate messages
         messages = await self.deduplicate_messages(messages)
-=======
-        # remove dedup messages
-        dedup_messages = self.dedup_service.deduplicate_messages(
-            messages
-        )
->>>>>>> 8b03d2fa
 
         return messages
 
